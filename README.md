#Butterflow

*Butterflow* is an easy to use command line tool that lets you create fluid slow
motion and smooth motion videos.

####How does it work?

It works by rendering intermediate frames between existing frames. For example,
given two existing frames `A` and `B`, this program can generate frames `C.1`,
`C.2`...`C.n` that are positioned between the two. This process, called
[motion interpolation](http://en.wikipedia.org/wiki/Motion_interpolation),
increases frame rates and can give the perception of smoother motion and more
fluid animation, an effect most people know as the "soap opera effect".
Butterflow takes advantage of this increase in frame rates to make high speed
and slow motion videos with minimal judder.

##Demo

* [Slow motion with multiple sub regions](http://srv.dthpham.me/video/jet.mp4).
Butterflow rendered an additional 840 unique intermediate frames from 166 source
frames for the slow-mo video on the left.

##Installation

<<<<<<< HEAD
=======
####OS X:

Clone this repo, then with [`homebrew`]():

```
brew tap homebrew/science
brew install ffmpeg --with-libvorbis --with-libass
brew install opencv --with-ffmpeg
cd butterflow
python setup.py install
```

>>>>>>> 35437e43
####Arch Linux:

A package is available in the AUR under [butterflow](https://aur.archlinux.org/packages/butterflow/).

####Debian 8.x:

Add `contrib` and `non-free` components to your `/etc/apt/sources.list`.

```
deb <repos> jessie main contrib non-free
```

Add a new repository to `/etc/apt/sources.list`.

```
deb http://repo.dthpham.me/ jessie main
```

Import key that is used to sign the release:

```
gpg --keyserver pgp.mit.edu --recv-keys 458C370A
gpg -a --export 458C370A | sudo apt-key add -
```
Finally install it like any other software package:

```
apt-get update
apt-get install butterflow
```

####From Source:

Satisfy all the
[dependencies](https://github.com/dthpham/butterflow/wiki/Dependencies)
and clone this repository, then:

```
cd butterflow
python2 setup.py install
```

##Setup

After installing the package, you still need to install ***at least one***
vendor-specific implementation of OpenCL that supports your hardware. If you're
on OS X, no setup is necessary because support is provided by default.

####Arch Linux:

* [`opencl-nvidia`]()
* [`opencl-nvidia-304xx`]()
* [`opencl-nvidia-340xx`]()
* [`amdapp-sdk`]()
* [`opencl-mesa`]()
* [`intel-opencl-runtime`]()
* [`beignet-git`]()

####Debian 8.x:

* [`nvidia-opencl-icd`]()
* [`amd-opencl-icd`]()
* [`amd-opencl-icd-legacy`]()
* [`mesa-opencl-icd`]()
* [`beignet`]()
* [`pocl-opencl-icd`]()

<<<<<<< HEAD
When finished, you can run `butterflow -d` to print a list of all detected devices.
=======
When finished, you can run `butterflow -d` to print a list of all detected
devices.
>>>>>>> 35437e43

For more information on how to satisfy the OpenCL requirements, please read
[this page](http://wiki.tiker.net/OpenCLHowTo). If you're on Arch Linux, see
[this page](https://wiki.archlinux.org/index.php/Opencl).

##Usage

For a full list of options run `butterflow -h`.

####Increase a video's frame rate to `120fps`:

```
butterflow --playback-rate 120 <video>
```

####Slow-mo a clip with a target frame rate of `400fps`:

```
butterflow -r 59.94 -s full,fps=400 <video>
```

####Slow-mo a clip to `0.25x` quarter speed:

```
butterflow -r 59.94 -s full,factor=0.25 <video>
```

####Slow-mo a clip to be `30s` long:

```
butterflow -r 59.94 -s full,duration=30 <video>
```

####Slow-mo a region:

```
butterflow -r 24 -s "a=0:00:05.0,b=0:00:06.0,factor=0.5" <video>
```

####Slow-mo multiple regions:

```
butterflow -r 24 -s "a=4.3,b=5,factor=0.25;a=6,b=8.5,duration=20" <video>
```

##Filters

####Decimate:

Videos may have some judder if your source has duplicate frames. To compensate
for this, use the `--decimate` option:

```
butterflow -r 60 --decimate <video>
```

####Video Scale:

To scale the output video to `75%` of its original size:

```
butterflow -r 24 --video-scale 0.75 <video>
```

##Quality

Butterflow uses the Farneback algorithm to compute dense optical flows for frame
interpolation. You can pass in different values to the function to
fine-tune the quality (robustness of image) of the resulting videos. Run
`butterflow -h` for a list of advanced options and their default values.<|MERGE_RESOLUTION|>--- conflicted
+++ resolved
@@ -22,8 +22,6 @@
 
 ##Installation
 
-<<<<<<< HEAD
-=======
 ####OS X:
 
 Clone this repo, then with [`homebrew`]():
@@ -36,7 +34,6 @@
 python setup.py install
 ```
 
->>>>>>> 35437e43
 ####Arch Linux:
 
 A package is available in the AUR under [butterflow](https://aur.archlinux.org/packages/butterflow/).
@@ -104,12 +101,8 @@
 * [`beignet`]()
 * [`pocl-opencl-icd`]()
 
-<<<<<<< HEAD
-When finished, you can run `butterflow -d` to print a list of all detected devices.
-=======
 When finished, you can run `butterflow -d` to print a list of all detected
 devices.
->>>>>>> 35437e43
 
 For more information on how to satisfy the OpenCL requirements, please read
 [this page](http://wiki.tiker.net/OpenCLHowTo). If you're on Arch Linux, see
